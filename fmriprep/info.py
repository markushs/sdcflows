--- conflicted
+++ resolved
@@ -52,12 +52,8 @@
     'nilearn',
     'sklearn',
     'nibabel',
-<<<<<<< HEAD
-    'niworkflows>=0.0.3a3',
     'pandas',
-=======
     'niworkflows>=0.0.3a7',
->>>>>>> dd574a74
     'grabbit',
     'nipype',
     'pybids',
