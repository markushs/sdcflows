--- conflicted
+++ resolved
@@ -52,11 +52,7 @@
     'nilearn',
     'sklearn',
     'nibabel',
-<<<<<<< HEAD
-=======
     'pandas',
-    'niworkflows>=0.0.3a7',
->>>>>>> 9597df0f
     'grabbit',
     'nipype',
     'pybids',
