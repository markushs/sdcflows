''' Testing module for fmriprep.workflows.base '''
import mock

from fmriprep.workflows.base import init_single_subject_wf
from test.workflows.utilities import TestWorkflow


@mock.patch('fmriprep.interfaces.BIDSDataGrabber')  # no actual BIDS dir necessary
class TestBase(TestWorkflow):

    def test_single_subject_wf(self, _):

        # run
        wfbasic = init_single_subject_wf(subject_id='test',
                                         name='single_subject_wf',
                                         task_id='',
                                         ignore=[],
                                         debug=False,
                                         anat_only=False,
                                         omp_nthreads=1,
                                         skull_strip_ants=False,
                                         reportlets_dir='.',
                                         output_dir='.',
                                         bids_dir='.',
                                         freesurfer=False,
                                         output_spaces=['T1w'],
                                         template='MNI152NLin2009cAsym',
                                         hires=False,
                                         bold2t1w_dof=9,
                                         fmap_bspline=True,
                                         fmap_demean=True,
<<<<<<< HEAD
                                         output_grid_ref=None,
                                         use_aroma=False,
                                         ignore_aroma_denoising_errors=False)
=======
                                         use_syn=True,
                                         force_syn=True,
                                         output_grid_ref=None)
>>>>>>> e6f21546
        wfbasic.write_graph()

        self._assert_mandatory_inputs_set(wfbasic)

    def _assert_mandatory_inputs_set(self, workflow):
        self.assert_inputs_set(workflow, {
            'bidssrc': ['subject_data']
        })<|MERGE_RESOLUTION|>--- conflicted
+++ resolved
@@ -29,15 +29,12 @@
                                          bold2t1w_dof=9,
                                          fmap_bspline=True,
                                          fmap_demean=True,
-<<<<<<< HEAD
-                                         output_grid_ref=None,
                                          use_aroma=False,
-                                         ignore_aroma_denoising_errors=False)
-=======
+                                         ignore_aroma_denoising_errors=False,
                                          use_syn=True,
                                          force_syn=True,
                                          output_grid_ref=None)
->>>>>>> e6f21546
+                                         
         wfbasic.write_graph()
 
         self._assert_mandatory_inputs_set(wfbasic)
